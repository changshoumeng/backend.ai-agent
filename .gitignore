--- conflicted
+++ resolved
@@ -65,9 +65,5 @@
 .*.swp
 venv*/
 
-<<<<<<< HEAD
-# Sorna
-=======
 # Development files
->>>>>>> 720c404a
 scratches/